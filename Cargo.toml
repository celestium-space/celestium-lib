--- conflicted
+++ resolved
@@ -12,17 +12,11 @@
 path = "src/lib.rs"
 
 [dependencies]
-<<<<<<< HEAD
 sha2 = "0.9.2"
 num = "0.3.1"
 chrono = "0.4.19"
 rayon = "1.5.0"
 ring = "0.16.19"
-=======
-sha2 = "0.9"
-rust-crypto = "0.2"
-criterion = "0.3"
->>>>>>> 703a6527
 
 [dependencies.rand]
 version = "0.6"
