--- conflicted
+++ resolved
@@ -18,21 +18,6 @@
 #[cfg(test)]
 mod tests {
     #[test]
-<<<<<<< HEAD
-    fn it_works() {
-        assert!(
-            match crate::wallet::Wallet::generate_init_blockchain(true) {
-                Ok(_) => {
-                    println!("All good!");
-                    true
-                }
-                Err(e) => {
-                    println!("{}", e);
-                    false
-                }
-            },
-        )
-=======
     fn single_core_mining_speed() {
         let (pk2, _) = crate::wallet::Wallet::generate_ec_keys();
         match crate::wallet::Wallet::generate_init_blockchain(true) {
@@ -75,6 +60,5 @@
                 assert!(false)
             }
         }
->>>>>>> 703a6527
     }
 }