--- conflicted
+++ resolved
@@ -27,35 +27,17 @@
         transaction_output::TransactionOutput,
         transaction_value::TransactionValue,
         transaction_varuint::TransactionVarUint,
-<<<<<<< HEAD
-        transaction_version::TransactionVersion,
-=======
->>>>>>> 5a469bb0
         wallet::{self, Wallet},
     };
 
     fn create_test_set() -> (Transaction, Wallet) {
         let (pk, sk) = crate::wallet::Wallet::generate_ec_keys();
 
-<<<<<<< HEAD
-        let mut wallet = Wallet::new(pk, sk, true);
-=======
         let mut wallet = Wallet::new(pk, sk, true).unwrap();
->>>>>>> 5a469bb0
         let t0 = *wallet
             .mine_transaction(
                 wallet::DEFAULT_N_THREADS,
                 wallet::DEFAULT_PAR_WORK,
-<<<<<<< HEAD
-                crate::transaction::Transaction::new(
-                    crate::transaction_version::TransactionVersion::default(),
-                    vec![],
-                    vec![crate::transaction_output::TransactionOutput::new(
-                        crate::transaction_value::TransactionValue::new_coin_transfer(100, 0)
-                            .unwrap(),
-                        pk,
-                    )],
-=======
                 crate::transaction::Transaction::new_coin_base_transaction(
                     [0u8; 64],
                     crate::transaction_output::TransactionOutput::new(
@@ -63,7 +45,6 @@
                             .unwrap(),
                         pk,
                     ),
->>>>>>> 5a469bb0
                 ),
             )
             .unwrap();
@@ -84,15 +65,7 @@
             pk,
         )];
         (
-<<<<<<< HEAD
-            crate::transaction::Transaction::new(
-                crate::transaction_version::TransactionVersion::default(),
-                tis,
-                tos,
-            ),
-=======
             crate::transaction::Transaction::new(tis, tos).unwrap(),
->>>>>>> 5a469bb0
             wallet,
         )
     }
@@ -120,10 +93,6 @@
     fn transaction_serialized_len() {
         let (pk, sk) = crate::wallet::Wallet::generate_ec_keys();
         let mut transaction = Transaction::new(
-<<<<<<< HEAD
-            TransactionVersion::default(),
-=======
->>>>>>> 5a469bb0
             vec![TransactionInput::new(
                 BlockHash::new_unworked().hash(),
                 BlockHash::new_unworked().hash(),
@@ -133,18 +102,6 @@
                 TransactionValue::new_coin_transfer(0, 0).unwrap(),
                 pk,
             )],
-<<<<<<< HEAD
-        );
-        transaction.sign(sk, 0).unwrap();
-        let tver_len = 1;
-        let tinput_len = 1 + HASH_SIZE * 2 + 1;
-        let tout_len = 1 + 1 + 32 + PUBLIC_KEY_COMPRESSED_SIZE;
-        let sig_len = 1 + SECP256K1_SIG_LEN;
-        let magic_len = 1;
-        assert_eq!(
-            transaction.serialized_len(),
-            tver_len + tinput_len + tout_len + sig_len + magic_len
-=======
         )
         .unwrap();
         transaction.sign(sk, 0).unwrap();
@@ -155,7 +112,6 @@
         assert_eq!(
             transaction.serialized_len(),
             tver_len + tinput_len + tout_len + magic_len
->>>>>>> 5a469bb0
         );
     }
 
