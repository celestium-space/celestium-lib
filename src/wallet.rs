use crate::{
    block::Block,
    block_hash::BlockHash,
    block_version::BlockVersion,
    blockchain::Blockchain,
    ec_key_serialization::PUBLIC_KEY_COMPRESSED_SIZE,
    merkle_forest::{MerkleForest, Node, HASH_SIZE},
    miner::Miner,
    serialize::{DynamicSized, Serialize, StaticSized},
    transaction::Transaction,
    transaction_input::TransactionInput,
    transaction_output::TransactionOutput,
    transaction_value::TransactionValue,
    transaction_varuint::TransactionVarUint,
};
use rand::rngs::ThreadRng;
use rayon::{prelude::*, ThreadPool, ThreadPoolBuilder};
use secp256k1::Secp256k1;
use secp256k1::{PublicKey, SecretKey};
use sha3::{Digest, Sha3_256};
use std::collections::HashMap;
use std::task::Poll;

pub const DEFAULT_N_THREADS: u64 = 0x8;
pub const DEFAULT_PAR_WORK: u64 = 0x200000;

pub struct BinaryWallet {
    pub blockchain_bin: Vec<u8>,
    pub pk_bin: Vec<u8>,
    pub sk_bin: Vec<u8>,
    pub mf_branches_bin: Vec<u8>,
    pub mf_leafs_bin: Vec<u8>,
    pub unspent_outputs_bin: Vec<u8>,
    pub root_lookup_bin: Vec<u8>,
    pub off_chain_transactions_bin: Vec<u8>,
}

pub struct Wallet {
    blockchain: Blockchain,
    pk: Option<PublicKey>,
    sk: Option<SecretKey>,
    blockchain_merkle_forest: MerkleForest<Transaction>,
    unspent_outputs:
        HashMap<([u8; HASH_SIZE], [u8; HASH_SIZE], TransactionVarUint), TransactionOutput>,
    root_lookup: HashMap<[u8; HASH_SIZE], [u8; HASH_SIZE]>,
    off_chain_transactions: HashMap<[u8; HASH_SIZE], Transaction>,
    thread_pool: ThreadPool,
    is_block_miner: bool,
}

impl Wallet {
    pub fn new_with_treadpool(
        pk: PublicKey,
        sk: SecretKey,
        is_block_miner: bool,
        thread_pool: ThreadPool,
    ) -> Result<Self, String> {
        Ok(Wallet {
            blockchain: Blockchain::new(Vec::new()),
            pk: Some(pk),
            sk: Some(sk),
            blockchain_merkle_forest: MerkleForest::new_empty(),
            unspent_outputs: HashMap::new(),
            root_lookup: HashMap::new(),
            off_chain_transactions: HashMap::new(),
            thread_pool,
            is_block_miner,
        })
    }

    pub fn new(pk: PublicKey, sk: SecretKey, is_block_miner: bool) -> Result<Self, String> {
        Wallet::new_with_treadpool(
            pk,
            sk,
            is_block_miner,
            ThreadPoolBuilder::new()
                .num_threads(DEFAULT_N_THREADS as usize)
                .build()
                .unwrap(),
        )
    }

    pub fn sk(&self) -> Option<SecretKey> {
        self.sk
    }

    pub fn pk(&self) -> Option<PublicKey> {
        self.pk
    }

    pub fn from_binary(binary_wallet: &BinaryWallet, is_block_miner: bool) -> Result<Self, String> {
        let pk = *PublicKey::from_serialized(&binary_wallet.pk_bin, &mut 0)?;
        let blockchain = *Blockchain::from_serialized(&binary_wallet.blockchain_bin, &mut 0)?;
        let mut merkle_forest = MerkleForest::new_empty();
        merkle_forest.add_serialized_transactions(&binary_wallet.mf_leafs_bin, &mut 0)?;
        merkle_forest.add_serialized_nodes(&binary_wallet.mf_branches_bin)?;
        let mut i = 0;
        let mut unspent_outputs = HashMap::new();
        while i < binary_wallet.unspent_outputs_bin.len() {
            let mut block_hash: [u8; HASH_SIZE] = [0u8; HASH_SIZE];
            block_hash.copy_from_slice(&binary_wallet.unspent_outputs_bin[i..i + HASH_SIZE]);
            let mut transaction_hash: [u8; HASH_SIZE] = [0u8; HASH_SIZE];
            transaction_hash.copy_from_slice(&binary_wallet.unspent_outputs_bin[i..i + HASH_SIZE]);
            i += HASH_SIZE;
            unspent_outputs.insert(
                (
                    block_hash,
                    transaction_hash,
                    *TransactionVarUint::from_serialized(
                        &binary_wallet.unspent_outputs_bin,
                        &mut i,
                    )?,
                ),
                *TransactionOutput::from_serialized(&binary_wallet.unspent_outputs_bin, &mut i)?,
            );
        }
        let mut root_lookup: HashMap<[u8; 32], [u8; 32]> = HashMap::new();
        for chunk in binary_wallet.root_lookup_bin.chunks(HASH_SIZE * 2) {
            let mut k = [0u8; 32];
            let mut v = [0u8; 32];
            k.copy_from_slice(&chunk[0..HASH_SIZE]);
            v.copy_from_slice(&chunk[HASH_SIZE..HASH_SIZE * 2]);
            root_lookup.insert(k, v);
        }

        let mut i = 0;
        let mut off_chain_transactions = HashMap::new();
        while i < binary_wallet.off_chain_transactions_bin.len() {
            let transaction =
                *Transaction::from_serialized(&binary_wallet.off_chain_transactions_bin, &mut i)?;
            off_chain_transactions.insert(transaction.hash(), transaction);
        }
        let thread_pool = ThreadPoolBuilder::new()
            .num_threads(DEFAULT_N_THREADS as usize)
            .build()
            .unwrap();
        Ok(Wallet {
            blockchain,
            pk: Some(pk),
            sk: Some(*SecretKey::from_serialized(&binary_wallet.sk_bin, &mut 0)?),
            blockchain_merkle_forest: merkle_forest,
            unspent_outputs,
            root_lookup,
            off_chain_transactions,
            thread_pool,
            is_block_miner,
        })
    }

    pub fn to_binary(&self) -> Result<BinaryWallet, String> {
        match (self.pk, self.sk) {
            (Some(pk), Some(sk)) => {
                let mut blockchain_bin = vec![0u8; self.blockchain.serialized_len()];
                self.blockchain
                    .serialize_into(&mut blockchain_bin, &mut 0)?;
                let mut pk_bin = vec![0u8; PublicKey::serialized_len()];
                pk.serialize_into(&mut pk_bin, &mut 0)?;
                let mut sk_bin = vec![0u8; SecretKey::serialized_len()];
                sk.serialize_into(&mut sk_bin, &mut 0)?;
                let mf_branches_bin = self.blockchain_merkle_forest.serialize_all_nodes()?;
                let mf_leafs_bin = self.blockchain_merkle_forest.serialize_all_transactions()?;
                let mut unspent_outputs_bin = Vec::new();
                for unspent_output in self.unspent_outputs.iter() {
                    let ((block_hash, transaction_hash, index), output) = unspent_output;
                    let mut unspent_output_bin = vec![
                        0u8;
                        block_hash.len()
                            + transaction_hash.len()
                            + index.serialized_len()
                            + output.serialized_len()
                    ];
                    unspent_output_bin[0..HASH_SIZE].copy_from_slice(block_hash);
                    let mut i = HASH_SIZE;
                    unspent_output_bin[0..HASH_SIZE].copy_from_slice(transaction_hash);
                    i += HASH_SIZE;
                    index.serialize_into(&mut unspent_output_bin, &mut i)?;
                    output.serialize_into(&mut unspent_output_bin, &mut i)?;
                    unspent_outputs_bin.append(&mut unspent_output_bin);
                }
                let mut root_lookup_bin = vec![0u8; self.root_lookup.len() * HASH_SIZE * 2];
                let mut i = 0;
                for root_lookup in self.root_lookup.iter() {
                    root_lookup_bin[i..i + HASH_SIZE].copy_from_slice(root_lookup.0);
                    i += HASH_SIZE;
                    root_lookup_bin[i..i + HASH_SIZE].copy_from_slice(root_lookup.1);
                    i += HASH_SIZE;
                }
                let mut off_chain_transactions_bin = Vec::new();
                for transaction in self.off_chain_transactions.values() {
                    let mut transaction_bin = vec![0u8; transaction.serialized_len()];
                    transaction.serialize_into(&mut transaction_bin, &mut 0)?;
                    off_chain_transactions_bin.append(&mut transaction_bin);
                }
                Ok(BinaryWallet {
                    blockchain_bin,
                    pk_bin,
                    sk_bin,
                    mf_branches_bin,
                    mf_leafs_bin,
                    unspent_outputs_bin,
                    root_lookup_bin,
                    off_chain_transactions_bin,
                })
            }
            _ => Err(String::from(
                "Wallet must have both public key and secret key to send money",
            )),
        }
    }

    pub fn count_blocks(&self) -> usize {
        self.blockchain.len()
    }

    pub fn get_mining_value(&self) -> Result<u128, String> {
        let mut value = 0;
        for transaction in self.off_chain_transactions.values() {
            value += transaction.get_total_fee();
        }
        Ok(value)
    }

    pub fn verify_transaction(&self, transaction: Transaction) -> Result<(), String> {
        transaction.verify_signatures(&self.blockchain_merkle_forest)
    }

    pub fn get_balance(&self) -> Result<u128, String> {
        match self.pk {
            Some(pk) => {
                let mut dust_gathered = 0;
                for ((_, _, _), transaction_output) in self.unspent_outputs.iter() {
                    if transaction_output.pk == pk && transaction_output.value.is_coin_transfer() {
                        dust_gathered += transaction_output.value.get_value().unwrap();
                    }
                }
                for transaction in self.off_chain_transactions.values() {
                    for transaction_output in transaction.get_outputs() {
                        if transaction_output.pk == pk
                            && transaction_output.value.is_coin_transfer()
                        {
                            dust_gathered += transaction_output.value.get_value().unwrap();
                        }
                    }
                }
                Ok(dust_gathered)
            }
            None => Err(String::from("Cannot get balance without public key")),
        }
    }

    #[allow(clippy::type_complexity)]
    fn collect_for_coin_transfer(
        &self,
        value: &TransactionValue,
        pk: PublicKey,
    ) -> Result<
        (
            u128,
            Vec<TransactionInput>,
            Vec<([u8; HASH_SIZE], [u8; HASH_SIZE], TransactionVarUint)>,
        ),
        String,
    > {
        let mut dust_gathered = 0;
        let mut inputs = Vec::new();
        let mut outputs = Vec::new();
        //let cloned = self.unspent_outputs.clone();
        // cloned.sort_by(|(a, _), (b, _)| { //TODO: Sort outputs by block index
        //     let block_a = self
        //         .blockchain
        //         .get_block_time(*self.root_lookup.get(&a.hash().unwrap()).unwrap())
        //         .unwrap();
        //     let block_b = self
        //         .blockchain
        //         .get_block_time(*self.root_lookup.get(&b.hash().unwrap()).unwrap())
        //         .unwrap();
        //     block_a.partial_cmp(&block_b).unwrap()
        // });

        for ((block_hash, transaction_hash, index), transaction_output) in
            self.unspent_outputs.iter()
        {
            if transaction_output.pk == pk && transaction_output.value.is_coin_transfer() {
                outputs.push((*block_hash, *transaction_hash, index.clone()));
                let input = TransactionInput::new(*block_hash, *transaction_hash, index.clone());
                inputs.push(input);
                dust_gathered += transaction_output.value.get_value()?;
                if dust_gathered >= value.get_value()? + value.get_fee()? {
                    break;
                }
            }
        }
        Ok((dust_gathered, inputs, outputs))
    }

    pub fn add_off_chain_transaction(&mut self, transaction: Transaction) -> Result<(), String> {
        transaction.verify_signatures(&self.blockchain_merkle_forest)?;
        let transaction_hash = transaction.hash();
        if transaction.contains_enough_work() {
            self.off_chain_transactions
                .insert(transaction_hash, transaction);
            Ok(())
        } else {
            Err("Transaction does not contain enough work".to_string())
        }
    }

    pub fn send_with_sk(
        &mut self,
        to_pk: PublicKey,
        value: TransactionValue,
        from_pk: PublicKey,
        from_sk: SecretKey,
    ) -> Result<Vec<u8>, String> {
        if value.is_coin_transfer() {
            let (dust, inputs, _used_outputs) = self.collect_for_coin_transfer(&value, from_pk)?;
            let change = dust - (value.get_value()? + value.get_fee()?);
            let mut outputs = vec![TransactionOutput::new(value, to_pk)];
            if change > 0 {
                outputs.push(TransactionOutput::new(
                    TransactionValue::new_coin_transfer(change, 0)?,
                    from_pk,
                ));
            }
            let mut transaction = Transaction::new(inputs, outputs)?;
            for i in 0..transaction.count_inputs() {
                transaction.sign(from_sk, i)?;
            }
            let transaction_len = transaction.serialized_len();
            let mut serialized_transaction = vec![0u8; transaction_len];
            transaction.serialize_into(&mut serialized_transaction, &mut 0)?;
            self.add_off_chain_transaction(transaction)?;
            Ok(serialized_transaction)
        } else {
            Err(String::from("Send ID not implented"))
        }
    }

    pub fn send(&mut self, to_pk: PublicKey, value: TransactionValue) -> Result<Vec<u8>, String> {
        match (self.pk, self.sk) {
            (Some(pk), Some(sk)) => self.send_with_sk(to_pk, value, pk, sk),
            _ => Err(String::from(
                "Wallet must have both public key and secret key to send money",
            )),
        }
    }

    pub fn mining_data_from_off_chain_transactions(
        &self,
    ) -> Result<(Block, Vec<Transaction>), String> {
        match self.pk {
            Some(pk) => {
                let mut total_fee = 0;
                let mut transactions = Vec::new();
                for transaction in self.off_chain_transactions.values() {
                    total_fee += transaction.get_total_fee();
                    transactions.push(transaction.clone());
                }
                transactions.push(Transaction::new_coin_base_transaction(
                    [0u8; 64],
                    TransactionOutput::new(TransactionValue::new_coin_transfer(total_fee, 0)?, pk),
                ));
                let (_, merkle_root) = MerkleForest::new_complete_from_leafs(transactions.clone())?;
                let back_hash =
                    *BlockHash::from_serialized(&self.blockchain.get_head_hash(), &mut 0)?;
                let magic = TransactionVarUint::from(0);
                let version = BlockVersion::default();
                let block = Block::new(version, BlockHash::from(merkle_root), back_hash, magic);
                Ok((block, transactions))
            }
            None => Err(String::from("Need public key to mine")),
        }
    }

    pub fn get_head_hash(&self) -> [u8; 32] {
        self.blockchain.get_head_hash()
    }

    pub fn add_on_chain_transactions(
        &mut self,
        transactions: Vec<Transaction>,
        block_hash: [u8; HASH_SIZE],
        merkle_root_hash: [u8; HASH_SIZE],
    ) -> Result<(), String> {
        let new_branches = if self.is_block_miner {
            let (mf, root) = MerkleForest::new_complete_from_leafs(transactions.clone())?;
            if root != merkle_root_hash {
                return Err(format!("Creating merkle tree from transactions does not result in correct root, expected {:?} got {:?}", root, block_hash));
            }
            mf.branches.values().cloned().collect::<Vec<Node>>()
        } else {
            Vec::new()
        };

        let mut spent_outputs: Vec<([u8; HASH_SIZE], usize)> = Vec::new();
        for transaction in transactions.iter() {
            self.off_chain_transactions.remove(&transaction.hash());
            let transaction_hash = transaction.hash();
            for (i, output) in transaction.get_outputs().iter().enumerate() {
                let index = TransactionVarUint::from(i);
                if self.is_block_miner
                    && !self.unspent_outputs.contains_key(&(
                        block_hash,
                        transaction_hash,
                        index.clone(),
                    ))
                    && !self.off_chain_transactions.is_empty()
                {
                    return Err(format!(
                        "Transaction with hash {:?}; trying to double-spend at index {}",
                        transaction_hash, i
                    ));
                }
                self.unspent_outputs
                    .insert((block_hash, transaction_hash, index), output.clone());
            }
            self.root_lookup.insert(transaction_hash, block_hash);
<<<<<<< HEAD
            for input in transaction.inputs.iter() {
=======
            for input in transaction.get_inputs() {
>>>>>>> 5a469bb0
                spent_outputs.push((input.transaction_hash, input.index.get_value()));
            }
        }
        self.blockchain_merkle_forest
            .add_transactions(transactions)?;
        self.blockchain_merkle_forest.add_branches(new_branches)?;

        self.unspent_outputs
            .retain(|(_, transaction_hash, index), _| {
                !spent_outputs
                    .iter()
                    .any(|(tx, i)| transaction_hash == tx && index.get_value() == *i)
            });

        Ok(())
    }

    pub fn convert_serialized_transactions(data: &[u8]) -> Result<Vec<Transaction>, String> {
        let mut transactions = Vec::new();
        let mut i = 0;
        while i < data.len() {
            let pre_i = i;
            let mut hash = [0; 32];
            hash.copy_from_slice(Sha3_256::digest(&data[pre_i..i]).as_slice());
            transactions.push(*Transaction::from_serialized(&data, &mut i)?);
        }
        Ok(transactions)
    }

    pub fn add_block(&mut self, block: Block) -> Result<[u8; HASH_SIZE], String> {
        self.blockchain.add_block(block)
    }

    pub fn contains_block(&mut self, hash: [u8; HASH_SIZE]) -> bool {
        self.blockchain.contains_block(hash)
    }

    pub fn add_serialized_blocks(
        &mut self,
        serialized_blocks: Vec<u8>,
        serialized_leafs: Vec<Vec<u8>>,
    ) -> Result<(), String> {
        let mut hash: Vec<u8> = BlockHash::default().hash().to_vec();
        let mut tmp_blocks = Vec::new();
        let mut i = 0;
        for serialized_tree_leafs in serialized_leafs {
            let mut leafs = Vec::new();
            let mut j = 0;
            while j < serialized_tree_leafs.len() {
                leafs.push(*Transaction::from_serialized(
                    &serialized_tree_leafs,
                    &mut j,
                )?);
            }
            let block = *Block::from_serialized(&serialized_blocks, &mut i)?;
            let block_len = block.serialized_len();
            if block.back_hash.hash().to_vec() == hash {
                hash = Sha3_256::digest(&serialized_blocks[i - block_len..i]).to_vec();
                if !BlockHash::contains_enough_work(&hash) {
                    return Err(format!(
                        "Wallet - Block with len {} at byte {} with magic {}, hashes to {:x?}, which does not represent enough work",
                        block_len, i - block_len, block.magic, hash
                    ));
                }
                tmp_blocks.push((block, leafs));
            } else {
                return Err(format!(
                    "Block with len {} at byte {} in chain has wrong back hash. Expected {:x?} got {}",
                    block_len,
                    i - block_len,
                    hash,
                    block.back_hash
                ));
            }
        }
        for (block, transactions) in tmp_blocks {
            self.add_on_chain_transactions(transactions, block.hash(), block.merkle_root.hash())?;
            // DO NOT CHANGE ORDER!!! Transactions have to be verified before adding block!
            self.blockchain.add_block(block)?;
        }
        Ok(())
    }

    pub fn get_pk(&self) -> Result<[u8; PUBLIC_KEY_COMPRESSED_SIZE], String> {
        match self.pk {
            Some(pk) => {
                let mut serialized_pk = [0u8; PUBLIC_KEY_COMPRESSED_SIZE];
                pk.serialize_into(&mut serialized_pk, &mut 0)?;
                Ok(serialized_pk)
            }
            None => Err(String::from("Public key not initialized")),
        }
    }
    pub fn get_sk(&self) -> Result<[u8; PUBLIC_KEY_COMPRESSED_SIZE], String> {
        match self.sk {
            Some(sk) => {
                let mut serialized_sk = [0u8; PUBLIC_KEY_COMPRESSED_SIZE];
                sk.serialize_into(&mut serialized_sk, &mut 0)?;
                Ok(serialized_sk)
            }
            None => Err(String::from("Public key not initialized")),
        }
    }

    pub fn get_serialized_blockchain(&self, n: usize) -> Result<(Vec<u8>, Vec<Vec<u8>>), String> {
        if self.is_block_miner {
            let mut buffer = vec![0; self.blockchain.serialized_len()];
            let merkle_roots = self.blockchain.serialize_n_blocks(&mut buffer, &mut 0, n)?;
            let mut serialized_tree_leafs = Vec::new();
            for merkle_root in merkle_roots {
                let (_, transactions) =
                    self.blockchain_merkle_forest.get_merkle_tree(merkle_root)?;
                let mut serialized_transactions = Vec::new();
                for transaction in transactions {
                    let mut serialized_transaction = vec![0; transaction.serialized_len()];
                    transaction.serialize_into(&mut serialized_transaction, &mut 0)?;
                    serialized_transactions.append(&mut serialized_transaction);
                }
                serialized_tree_leafs.push(serialized_transactions);
            }
            Ok((buffer, serialized_tree_leafs))
        } else {
            Err(String::from("Wallet not instantiated as miner, so the needed data to share blockchain data has not been saved"))
        }
    }

    fn mine_data(
        &self,
        n_par_workers: u64,
        par_work: u64,
        serialized_data: &mut Vec<u8>,
    ) -> Result<Vec<u8>, String> {
        let mut i = 0;
        self.thread_pool.install(|| loop {
            let list: Vec<u64> = (0..n_par_workers).collect();
            match list.par_iter().find_map_any(|&j| {
                let start = i + j * par_work;
                let end = i + (j + 1) * par_work - 1;
                let mut miner = Miner::new_ranged(serialized_data.to_vec(), start..end).unwrap();
                while miner.do_work().is_pending() {}
                match miner.do_work() {
                    Poll::Ready(data) => data,
                    Poll::Pending => None,
                }
            }) {
                Some(r) => break Ok(r),
                None => i += n_par_workers * par_work,
            }
        })
    }

    pub fn mine_transaction(
        &self,
        n_par_workers: u64,
        par_work: u64,
        transaction: Transaction,
    ) -> Result<Box<Transaction>, String> {
        let mut serialized_transaction = vec![0u8; transaction.serialized_len()];
        transaction.serialize_into(&mut serialized_transaction, &mut 0)?;
        let data = self.mine_data(
            n_par_workers,
            par_work,
            &mut serialized_transaction
                [0..serialized_transaction.len() - transaction.magic_serialized_len()]
                .to_vec(),
        )?;
        Transaction::from_serialized(&data, &mut 0)
    }

    pub fn mine_block(
        &self,
        n_par_workers: u64,
        par_work: u64,
        block: Block,
    ) -> Result<Box<Block>, String> {
        let mut serialized_block = vec![0u8; block.serialized_len()];
        block.serialize_into(&mut serialized_block, &mut 0)?;
        self.mine_data(n_par_workers, par_work, &mut serialized_block)?;
        let data = self.mine_data(
            n_par_workers,
            par_work,
            &mut serialized_block[0..serialized_block.len() - block.magic.serialized_len()]
                .to_vec(),
        )?;
        Block::from_serialized(&data, &mut 0)
    }

    pub fn generate_init_blockchain_unmined(block_count: u128) -> Result<Vec<Block>, String> {
        let (pk1, _) = Wallet::generate_ec_keys();
        let (pk2, _) = Wallet::generate_ec_keys();

        let pk1_balance = 10000;
        let my_value = TransactionValue::new_coin_transfer(pk1_balance, 0)?;
        let mut data_hash = [0u8; HASH_SIZE];
        data_hash.copy_from_slice(&Sha3_256::digest(b"Hello, World!"));
        let prev_transaction = Transaction::new(
            Vec::new(),
            vec![
                TransactionOutput::new(my_value, pk1),
                TransactionOutput::new(TransactionValue::new_id_transfer(data_hash)?, pk1),
            ],
        )?;
        let t0_hash = prev_transaction.hash();

        let mut prev_block = Block::new(
            BlockVersion::default(),
            BlockHash::from(MerkleForest::new_complete_from_leafs(vec![prev_transaction])?.1),
            BlockHash::new_unworked(),
            TransactionVarUint::from(0),
        );
        let mut prev_block_hash = prev_block.hash();
        let mut blocks = vec![prev_block];

        for i in 1..block_count {
            let transaction = Transaction::new(
<<<<<<< HEAD
                TransactionVersion::default(),
=======
>>>>>>> 5a469bb0
                vec![TransactionInput::new(
                    prev_block_hash,
                    t0_hash,
                    TransactionVarUint::from(0),
                )],
                vec![
                    TransactionOutput::new(TransactionValue::new_coin_transfer(i, 1).unwrap(), pk2),
                    TransactionOutput::new(
                        TransactionValue::new_coin_transfer(pk1_balance - i - 2, 1).unwrap(),
                        pk1,
                    ),
                ],
            )?;

            prev_block = Block::new(
                BlockVersion::default(),
                BlockHash::from(MerkleForest::new_complete_from_leafs(vec![transaction])?.1),
                BlockHash::new_unworked(),
                TransactionVarUint::from(0),
            );
            prev_block_hash = prev_block.hash();
            blocks.push(prev_block);
        }
        Ok(blocks)
    }

    pub fn create_and_mine_block_from_off_chain_transactions(&mut self) -> Result<(), String> {
        let (block, transactions) = self.mining_data_from_off_chain_transactions()?;
        let done_block = *self.mine_block(DEFAULT_N_THREADS, DEFAULT_PAR_WORK, block)?;
        let block_hash = done_block.hash();
        let merkle_root_hash = done_block.merkle_root.hash();
        self.add_block(done_block)?;
        self.add_on_chain_transactions(transactions, block_hash, merkle_root_hash)?;
        Ok(())
    }

    pub fn generate_init_blockchain(is_block_miner: bool) -> Result<Wallet, String> {
        let (pk1, sk1) = Wallet::generate_ec_keys();

        let my_value = TransactionValue::new_coin_transfer(10000, 0)?;

        let mut wallet = Wallet::new(pk1, sk1, is_block_miner)?;
        let message = b"Hello, World!";
        let mut padded_message = [0u8; 64];
        padded_message[0..13].copy_from_slice(message);
        let t0 = *wallet.mine_transaction(
            DEFAULT_N_THREADS,
            DEFAULT_PAR_WORK,
            Transaction::new_coin_base_transaction(
                padded_message,
                TransactionOutput::new(my_value, pk1),
            ),
        )?;

        wallet.add_off_chain_transaction(t0)?;
        wallet.create_and_mine_block_from_off_chain_transactions()?;
        Ok(wallet)
    }

    // pub fn mine_until_complete(miner: &mut Miner) -> Option<Block> {
    //     loop {
    //         match miner.do_work() {
    //             Poll::Ready(result) => return result,
    //             Poll::Pending => {}
    //         }
    //     }
    // }

    pub fn generate_ec_keys_with_rng(rng: &mut ThreadRng) -> (PublicKey, SecretKey) {
        let secp = Secp256k1::new();
        let (sk, pk) = secp.generate_keypair(rng);
        (pk, sk)
    }

    pub fn generate_ec_keys() -> (PublicKey, SecretKey) {
        let secp = Secp256k1::new();
        let mut rng = rand::rngs::ThreadRng::default();
        let (sk, pk) = secp.generate_keypair(&mut rng);
        (pk, sk)
    }
}<|MERGE_RESOLUTION|>--- conflicted
+++ resolved
@@ -415,11 +415,7 @@
                     .insert((block_hash, transaction_hash, index), output.clone());
             }
             self.root_lookup.insert(transaction_hash, block_hash);
-<<<<<<< HEAD
-            for input in transaction.inputs.iter() {
-=======
             for input in transaction.get_inputs() {
->>>>>>> 5a469bb0
                 spent_outputs.push((input.transaction_hash, input.index.get_value()));
             }
         }
@@ -635,10 +631,6 @@
 
         for i in 1..block_count {
             let transaction = Transaction::new(
-<<<<<<< HEAD
-                TransactionVersion::default(),
-=======
->>>>>>> 5a469bb0
                 vec![TransactionInput::new(
                     prev_block_hash,
                     t0_hash,
