--- conflicted
+++ resolved
@@ -8,11 +8,7 @@
     transaction_varuint::TransactionVarUint,
     transaction_version::TransactionVersion,
 };
-<<<<<<< HEAD
-use secp256k1::{Message, Secp256k1, SecretKey, Signature};
-=======
 use secp256k1::{Message, PublicKey, Secp256k1, SecretKey, Signature};
->>>>>>> 5a469bb0
 use sha3::{Digest, Sha3_256};
 
 pub const SECP256K1_SIG_LEN: usize = 64;
@@ -20,17 +16,10 @@
 #[derive(Clone)]
 pub struct Transaction {
     version: TransactionVersion,
-<<<<<<< HEAD
-    pub inputs: Vec<TransactionInput>,
-    pub outputs: Vec<TransactionOutput>,
-    pub signatures: Vec<Option<Signature>>,
-    pub magic: TransactionVarUint,
-=======
     base_transaction_message: Option<[u8; 64]>,
     inputs: Vec<(TransactionInput, Option<Signature>)>,
     outputs: Vec<TransactionOutput>,
     magic: TransactionVarUint,
->>>>>>> 5a469bb0
 }
 
 impl Transaction {
@@ -62,19 +51,11 @@
         message: [u8; 64],
         transaction_output: TransactionOutput,
     ) -> Self {
-        let signatures = vec![None; inputs.len()];
         Transaction {
-<<<<<<< HEAD
-            version,
-            inputs,
-            outputs,
-            signatures,
-=======
             version: TransactionVersion::default(),
             base_transaction_message: Some(message),
             inputs: vec![],
             outputs: vec![transaction_output],
->>>>>>> 5a469bb0
             magic: TransactionVarUint::from(0),
         }
     }
@@ -130,11 +111,7 @@
             + TransactionVarUint::from(self.inputs.len()).serialized_len()
             + TransactionVarUint::from(self.outputs.len()).serialized_len();
         for input in &self.inputs {
-<<<<<<< HEAD
-            digest_len += input.serialized_len();
-=======
             digest_len += input.0.serialized_len();
->>>>>>> 5a469bb0
         }
         for output in &self.outputs {
             digest_len += output.serialized_len();
@@ -145,11 +122,7 @@
         TransactionVarUint::from(self.inputs.len()).serialize_into(&mut digest, &mut i)?;
         TransactionVarUint::from(self.outputs.len()).serialize_into(&mut digest, &mut i)?;
         for input in &self.inputs {
-<<<<<<< HEAD
-            input.serialize_into(&mut digest, &mut i)?;
-=======
             input.0.serialize_into(&mut digest, &mut i)?;
->>>>>>> 5a469bb0
         }
         for output in &self.outputs {
             output.serialize_into(&mut digest, &mut i)?;
@@ -167,20 +140,12 @@
                 last_index, index
             ));
         }
-<<<<<<< HEAD
-        match self.signatures[index] {
-=======
         match self.inputs[index].1 {
->>>>>>> 5a469bb0
             Some(_) => Err(format!("Input at index {} already signed", index)),
             None => {
                 let secp = Secp256k1::new();
                 let message = Message::from_slice(&self.get_sign_hash()?).unwrap();
-<<<<<<< HEAD
-                self.signatures[index] = Some(secp.sign(&message, &sk));
-=======
                 self.inputs[index].1 = Some(secp.sign(&message, &sk));
->>>>>>> 5a469bb0
                 Ok(true)
             }
         }
@@ -210,20 +175,6 @@
     ) -> Result<(), String> {
         let secp = Secp256k1::new();
         let trans_hash = Message::from_slice(&self.get_sign_hash()?).unwrap();
-<<<<<<< HEAD
-        if self.signatures.len() == self.inputs.len() {
-            for (i, input) in self.inputs.iter().enumerate() {
-                match self.signatures[i] {
-                    Some(s) => match merkle_forest.get_transactions(vec![input.transaction_hash]) {
-                        Ok(tx) => {
-                            let pk = &tx[0].get_output(&input.index).pk;
-                            if let Err(e) = secp.verify(&trans_hash, &s, pk) {
-                                return Err(format!(
-                                    "Could not verify signature: {}",
-                                    e.to_string()
-                                ));
-                            }
-=======
         for (i, (input, signature)) in self.inputs.iter().enumerate() {
             match signature {
                 Some(s) => match merkle_forest.get_transactions(vec![input.transaction_hash]) {
@@ -231,20 +182,8 @@
                         let pk = &tx[0].get_output(&input.index).pk;
                         if let Err(e) = secp.verify(&trans_hash, &s, pk) {
                             return Err(format!("Could not verify signature: {}", e.to_string()));
->>>>>>> 5a469bb0
                         }
-                        Err(_) => {
-                            return Err(format!(
-                                "Could not find input transaction '{:x?}' referenced by input",
-                                input.transaction_hash
-                            ))
-                        }
-                    },
-                    None => {
-                        return Err(format!("Signature at index {} is not signed", i));
                     }
-<<<<<<< HEAD
-=======
                     Err(_) => {
                         return Err(format!(
                             "Could not find input transaction '{:x?}' referenced by input",
@@ -254,15 +193,8 @@
                 },
                 None => {
                     return Err(format!("Input at index {} is not signed", i));
->>>>>>> 5a469bb0
                 }
             }
-        } else {
-            return Err(format!(
-                "Signature count ({}) does not match input count ({})",
-                self.signatures.len(),
-                self.inputs.len()
-            ));
         }
         Ok(())
     }
@@ -315,29 +247,12 @@
         for _ in 0..num_of_outputs.get_value() {
             outputs.push(*TransactionOutput::from_serialized(&data, i)?);
         }
-        let num_of_signatures = *TransactionVarUint::from_serialized(data, i)?;
-        let mut signatures = Vec::new();
-        for _ in 0..num_of_signatures.get_value() {
-            match Signature::from_compact(&data[*i..*i + SECP256K1_SIG_LEN]) {
-                Ok(signature) => {
-                    *i += signature.serialize_compact().len();
-                    signatures.push(Some(signature));
-                }
-                Err(e) => {
-                    return Err(format!(
-                        "Could not load serialized signature: {}",
-                        e.to_string()
-                    ))
-                }
-            }
-        }
         let magic = *TransactionVarUint::from_serialized(data, i)?;
         Ok(Box::new(Transaction {
             version,
             base_transaction_message: binary_nft,
             inputs,
             outputs,
-            signatures,
             magic,
         }))
     }
@@ -345,11 +260,6 @@
     fn serialize_into(&self, mut data: &mut [u8], i: &mut usize) -> Result<(), String> {
         self.version.serialize_into(&mut data, i)?;
         TransactionVarUint::from(self.inputs.len()).serialize_into(data, i)?;
-<<<<<<< HEAD
-        for input in self.inputs.iter() {
-            input.serialize_into(&mut data, i)?;
-        }
-=======
         match self.base_transaction_message {
             Some(message) => {
                 data[*i..*i + 64].copy_from_slice(&message);
@@ -371,26 +281,9 @@
             }
         }
 
->>>>>>> 5a469bb0
         TransactionVarUint::from(self.outputs.len()).serialize_into(data, i)?;
         for output in self.outputs.iter() {
             output.serialize_into(&mut data, i)?;
-        }
-        TransactionVarUint::from(self.signatures.len()).serialize_into(data, i)?;
-        for (index, signature) in self.signatures.iter().enumerate() {
-            match signature {
-                Some(s) => {
-                    let compact_signature = s.serialize_compact();
-                    data[*i..*i + compact_signature.len()].copy_from_slice(&compact_signature);
-                    *i += compact_signature.len();
-                }
-                None => {
-                    return Err(format!(
-                        "Transaction input at index {} not yet signed",
-                        index
-                    ))
-                }
-            }
         }
         self.magic.serialize_into(data, i)?;
         Ok(())
@@ -409,20 +302,11 @@
         self.version.serialized_len()
             + TransactionVarUint::from(self.inputs.len()).serialized_len()
             + TransactionVarUint::from(self.outputs.len()).serialized_len()
-<<<<<<< HEAD
-            + TransactionVarUint::from(self.signatures.len()).serialized_len()
-            + self
-                .inputs
-                .iter()
-                .fold(0usize, |sum, val| sum + val.serialized_len())
-=======
             + input_len
->>>>>>> 5a469bb0
             + self
                 .outputs
                 .iter()
                 .fold(0usize, |sum, val| sum + val.serialized_len())
-            + self.signatures.len() * SECP256K1_SIG_LEN
             + self.magic.serialized_len()
     }
 }